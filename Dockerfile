--- conflicted
+++ resolved
@@ -5,8 +5,7 @@
 # 2. We need wget to run the healthcheck
 # 3. Having a shell is useful for debugging
 # Using Debian over Alpine since Debian uses glibc and DuckDB has issues with musl.
-<<<<<<< HEAD
-FROM debian:13.0-slim
+FROM debian:13.1-slim
 
 # install wget for healthchecks and dependencies for headless-shell
 RUN apt-get update -y \
@@ -18,9 +17,6 @@
 # It is also built on Debian slim so should be compatible
 COPY --from=chromedp/headless-shell:stable /headless-shell /headless-shell
 
-=======
-FROM debian:13.1-slim
->>>>>>> 0a5de4a6
 LABEL maintainer="hi@taleshape.com"
 
 ARG BUILD_DATE
